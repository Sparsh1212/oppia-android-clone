"""
This library contains all protos used in the scripts module.
In Bazel, proto files are built using the proto_library() and java_lite_proto_library() rules.
The proto_library() rule creates a proto file library to be used in multiple languages.
The java_lite_proto_library() rule takes in a proto_library target and generates java code.
For more context on adding a new proto library, please refer to model/BUILD.bazel
"""

load("@rules_java//java:defs.bzl", "java_lite_proto_library", "java_proto_library")
load("@rules_proto//proto:defs.bzl", "proto_library")

proto_library(
    name = "filename_pattern_validation_checks_proto",
    srcs = ["filename_pattern_validation_checks.proto"],
    visibility = ["//scripts:oppia_script_binary_visibility"],
)

java_lite_proto_library(
    name = "filename_pattern_validation_checks_java_proto_lite",
    visibility = ["//scripts:oppia_script_library_visibility"],
    deps = [":filename_pattern_validation_checks_proto"],
)

proto_library(
    name = "file_content_validation_checks_proto",
    srcs = ["file_content_validation_checks.proto"],
    visibility = ["//scripts:oppia_script_binary_visibility"],
)

java_lite_proto_library(
    name = "file_content_validation_checks_java_proto_lite",
    visibility = ["//scripts:oppia_script_library_visibility"],
    deps = [":file_content_validation_checks_proto"],
)

proto_library(
    name = "test_file_exemptions_proto",
    srcs = ["script_exemptions.proto"],
    visibility = ["//scripts:oppia_script_binary_visibility"],
)

java_lite_proto_library(
    name = "test_file_exemptions_java_proto_lite",
    visibility = ["//scripts:oppia_script_library_visibility"],
    deps = [":test_file_exemptions_proto"],
)

proto_library(
<<<<<<< HEAD
    name = "accessibility_label_exemptions_proto",
    srcs = ["script_exemptions.proto"],
    visibility = ["//scripts:oppia_script_binary_visibility"],
)

java_lite_proto_library(
    name = "accessibility_label_exemptions_java_proto_lite",
    visibility = ["//scripts:oppia_script_library_visibility"],
    deps = [":accessibility_label_exemptions_proto"],
=======
    name = "maven_dependencies_proto",
    srcs = ["maven_dependencies.proto"],
    visibility = ["//scripts:oppia_script_binary_visibility"],
)

java_proto_library(
    name = "maven_dependencies_java_proto",
    visibility = ["//scripts:oppia_script_library_visibility"],
    deps = [":maven_dependencies_proto"],
)

java_lite_proto_library(
    name = "maven_dependencies_java_proto_lite",
    visibility = ["//scripts:oppia_script_library_visibility"],
    deps = [":maven_dependencies_proto"],
>>>>>>> 63d03f11
)<|MERGE_RESOLUTION|>--- conflicted
+++ resolved
@@ -46,17 +46,6 @@
 )
 
 proto_library(
-<<<<<<< HEAD
-    name = "accessibility_label_exemptions_proto",
-    srcs = ["script_exemptions.proto"],
-    visibility = ["//scripts:oppia_script_binary_visibility"],
-)
-
-java_lite_proto_library(
-    name = "accessibility_label_exemptions_java_proto_lite",
-    visibility = ["//scripts:oppia_script_library_visibility"],
-    deps = [":accessibility_label_exemptions_proto"],
-=======
     name = "maven_dependencies_proto",
     srcs = ["maven_dependencies.proto"],
     visibility = ["//scripts:oppia_script_binary_visibility"],
@@ -72,5 +61,16 @@
     name = "maven_dependencies_java_proto_lite",
     visibility = ["//scripts:oppia_script_library_visibility"],
     deps = [":maven_dependencies_proto"],
->>>>>>> 63d03f11
+)
+
+proto_library(
+    name = "accessibility_label_exemptions_proto",
+    srcs = ["script_exemptions.proto"],
+    visibility = ["//scripts:oppia_script_binary_visibility"],
+)
+
+java_lite_proto_library(
+    name = "accessibility_label_exemptions_java_proto_lite",
+    visibility = ["//scripts:oppia_script_library_visibility"],
+    deps = [":accessibility_label_exemptions_proto"],
 )