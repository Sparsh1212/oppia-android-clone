# Contains jobs corresponding to static checks (such as syntax correctness & prohibited patterns).

name: Static Checks

on:
  workflow_dispatch:
  pull_request:
  push:
    branches:    
      - develop
      
jobs:
  check_codeowners:
    name: Check CODEOWNERS & Repository files
    runs-on: ubuntu-18.04
    steps:
      - uses: actions/checkout@v2

      - uses: mszostok/codeowners-validator@v0.5.1
        with:
          checks: "duppatterns,files,syntax"
          experimental_checks: "notowned"

  check_base_branch:
    name: Check base branch
    runs-on: ubuntu-18.04
    if: github.event_name == 'pull_request'
    steps:
      - name: "Branch is not based on develop or release branch"
        if: ${{ github.base_ref != 'develop' && !startsWith(github.base_ref, 'release-') }}
        run: |
          echo "Current base branch: $BASE_BRANCH"
          echo "Note: this check is expected to fail for chained PRs so that they can't accidentally be merged. PRs should only ever be merged directly into develop or a release branch."
          exit 1
        env:
          BASE_BRANCH: ${{ github.base_ref }}

      - name: "Branch verified as based on develop/release branch"
        if: ${{ github.base_ref == 'develop' || startsWith(github.base_ref, 'release-') }}
        run: |
          echo "Branch is correctly branched off of valid base branch to merge PRs into: $BASE_BRANCH"
        env:
          BASE_BRANCH: ${{ github.base_ref }}

  linters:
    name: Lint Tests
    runs-on: ubuntu-18.04
    steps:
      - uses: actions/checkout@v2

      - name: Create oppia android tools directory
        run: mkdir -p $HOME/oppia-android-tools

      # Java 11 is specifically needed for Checkstyle.
      - name: Set up JDK 1.11
        uses: actions/setup-java@v1
        with:
          java-version: 1.11

      - name: Download Checkstyle
        run: |
          cd $HOME/oppia-android-tools
          bash /home/runner/work/oppia-android/oppia-android/scripts/checkstyle_download.sh

      - name: Download Ktlint
        run: |
          cd $HOME/oppia-android-tools
          bash /home/runner/work/oppia-android/oppia-android/scripts/ktlint_download.sh

      - name: Download Buf
        run: |
          cd $HOME/oppia-android-tools
          bash /home/runner/work/oppia-android/oppia-android/scripts/buf_download.sh

      - name: Download Buildifier
        run: |
          cd $HOME/oppia-android-tools
          bash /home/runner/work/oppia-android/oppia-android/scripts/buildifier_download.sh

      - name: Java lint check
        run: |
          bash /home/runner/work/oppia-android/oppia-android/scripts/checkstyle_lint_check.sh $HOME

      - name: Kotlin lint check
        run: |
          bash /home/runner/work/oppia-android/oppia-android/scripts/ktlint_lint_check.sh $HOME

      - name: Protobuf lint check
        run: |
          bash /home/runner/work/oppia-android/oppia-android/scripts/buf_lint_check.sh $HOME

      - name: Bazel lint check
        run: |
          bash /home/runner/work/oppia-android/oppia-android/scripts/buildifier_lint_check.sh $HOME

  script_checks:
    name: Script Checks
    runs-on: ubuntu-18.04
    steps:
      - uses: actions/checkout@v2

      - name: Set up Bazel
        uses: abhinavsingh/setup-bazel@v3
        with:
          version: 4.0.0

      - name: Regex Patterns Validation Check
        if: always()
        run: |
          bazel run //scripts:regex_pattern_validation_check -- $(pwd)

      - name: XML Syntax Validation Check
        if: always()
        run: |
          bazel run //scripts:xml_syntax_check -- $(pwd)

      - name: Testfile Presence Check
        if: always()
        run: |
          bazel run //scripts:test_file_check -- $(pwd)

      - name: Accessibility label Check
        if: always()
        run: |
<<<<<<< HEAD
          bazel run //scripts:accessibility_label_check -- $(pwd) app/src/main/AndroidManifest.xml

      - name: KDoc Check
        if: always()
        run: |
          bazel run //scripts:kdoc_check -- $(pwd)
=======
          bazel run //scripts:accessibility_label_check -- $(pwd) scripts/assets/accessibility_label_exemptions.pb app/src/main/AndroidManifest.xml
>>>>>>> 3d3b03ff
<|MERGE_RESOLUTION|>--- conflicted
+++ resolved
@@ -122,13 +122,9 @@
       - name: Accessibility label Check
         if: always()
         run: |
-<<<<<<< HEAD
-          bazel run //scripts:accessibility_label_check -- $(pwd) app/src/main/AndroidManifest.xml
+          bazel run //scripts:accessibility_label_check -- $(pwd) scripts/assets/accessibility_label_exemptions.pb app/src/main/AndroidManifest.xml
 
       - name: KDoc Check
         if: always()
         run: |
-          bazel run //scripts:kdoc_check -- $(pwd)
-=======
-          bazel run //scripts:accessibility_label_check -- $(pwd) scripts/assets/accessibility_label_exemptions.pb app/src/main/AndroidManifest.xml
->>>>>>> 3d3b03ff
+          bazel run //scripts:kdoc_check -- $(pwd)