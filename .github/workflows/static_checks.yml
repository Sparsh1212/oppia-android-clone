--- conflicted
+++ resolved
@@ -107,13 +107,9 @@
       - name: Regex Patterns Validation Check
         if: always()
         run: |
-<<<<<<< HEAD
-          bazel run //scripts:pattern_validation_check -- $(pwd) app data utility domain
+          bazel run //scripts:regex_pattern_validation_check -- $(pwd)
 
       - name: XML Syntax Validation Check
         if: always()
         run: |
-          bazel run //scripts:xml_syntax_check -- $(pwd) app data utility domain
-=======
-          bazel run //scripts:regex_pattern_validation_check -- $(pwd)
->>>>>>> 8b749db4
+          bazel run //scripts:xml_syntax_check -- $(pwd) app data utility domain